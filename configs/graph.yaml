--- conflicted
+++ resolved
@@ -4,24 +4,21 @@
   institutions_per_country: 1
   individual_accounts_per_institution_range: [1, 3]
   business_accounts_per_institution_range: [1, 6]
-# transaction_rates:
-  # per_account_per_day: 1
+transaction_rates:
+  per_account_per_day: 1
 time_span:
   start_date: '2023-01-01T00:00:00'
   end_date: '2023-05-15T23:59:59'
 account_balance_range_normal: [1000.0, 50000.0]
-# background_amount_range: [10.0, 500.0]
+background_amount_range: [10.0, 500.0]
 company_size_range: [1, 1000]
-# salary_payment_days: [24, 30, 1]
+salary_payment_days: [24, 30, 1]
 salary_amount_range: [2500.0, 7500.0]
 random_seed: 42
 business_creation_date_range: [90, 5475]
 
 # Pattern generation settings
 pattern_frequency:
-<<<<<<< HEAD
-  num_illicit_patterns: 5
-=======
   random: True
   num_illicit_patterns: 10
 
@@ -29,18 +26,13 @@
   rapid_fund_movement: 1
   front_business_activity: 2
   repeated_overseas_transfers: 1
->>>>>>> f1ca7d40
 
 # Reporting threshold for structuring amounts
 reporting_threshold: 10000
 # Base probability for high-risk business selection
 high_risk_business_probability: 0.05
-<<<<<<< HEAD
-business_creation_probability: 0.1
-=======
 # Probability for creating a random business when occupation doesn't suggest one
 random_business_probability: 0.15
->>>>>>> f1ca7d40
 # Probability for an account to be an offshore account
 offshore_account_probability: 0.1
 
